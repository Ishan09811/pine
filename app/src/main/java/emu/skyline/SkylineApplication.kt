/*
 * SPDX-License-Identifier: MPL-2.0
 * Copyright © 2020 Skyline Team and Contributors (https://github.com/skyline-emu/)
 */

package emu.skyline

import android.app.Application
import android.content.Context
import android.graphics.Color
import androidx.annotation.ColorInt
import com.google.android.material.color.DynamicColors
import com.google.android.material.color.DynamicColorsOptions
import dagger.hilt.android.HiltAndroidApp
import emu.skyline.di.getSettings
import java.io.File
import kotlin.math.roundToInt

/**
 * @return The optimal directory for putting public files inside, this may return a private directory if a public directory cannot be retrieved
 */
fun Context.getPublicFilesDir() : File = getExternalFilesDir(null) ?: filesDir

@HiltAndroidApp
class SkylineApplication : Application() {
    init {
        instance = this
    }

    companion object {
        lateinit var instance : SkylineApplication
            private set

        val context : Context get() = instance.applicationContext

<<<<<<< HEAD
        const val NAV_TYPE_THREE_BUTTON = 0
        const val NAV_TYPE_TWO_BUTTON = 1
        const val NAV_TYPE_GESTURE = 2

        /**
         * Adjusts the opacity of a color by applying an alpha factor.
         *
         * @param color The original color (including alpha).
         * @param alphaFactor A value between 0.0 (fully transparent) and 1.0 (no change in opacity).
         * @return A new color with the adjusted opacity.
        */
        @ColorInt
        fun applyAlphaToColor(@ColorInt color: Int, alphaFactor: Float): Int {
            val newAlpha = (Color.alpha(color) * alphaFactor).coerceIn(0f, 255f).roundToInt()
            return Color.argb(
                newAlpha,
                Color.red(color),
                Color.green(color),
                Color.blue(color)
            )
        }

        /**
         * Determines the system navigation type.
         *
         * @param context The context used to access resources.
         * @return An integer representing the navigation type:
         * - 0: Three-button navigation
         * - 1: Two-button navigation
         * - 2: Gesture navigation
        */
        fun detectNavigationType(context: Context): Int {
            val navBarModeResource = context.resources.getIdentifier(
                "config_navBarInteractionMode",
                "integer",
                "android"
            )
            return if (navBarModeResource != 0) {
                try {
                    context.resources.getInteger(navBarModeResource)
                } catch (e: Exception) {
                    NAV_TYPE_THREE_BUTTON // Fallback to default
                }
            } else {
                NAV_TYPE_THREE_BUTTON // Fallback to default
            }
=======
        fun setTheme(newValue: Boolean) {
            val dynamicColorsOptions = DynamicColorsOptions.Builder().setPrecondition { _, _ -> newValue }.build()
            DynamicColors.applyToActivitiesIfAvailable(instance, dynamicColorsOptions)
            if (newValue == false) { instance.setTheme(R.style.AppTheme) }
>>>>>>> 3d9df8b8
        }
    }

    override fun onCreate() {
        super.onCreate()
        instance = this
        System.loadLibrary("skyline")

        val dynamicColorsOptions = DynamicColorsOptions.Builder().setPrecondition { _, _ -> getSettings().useMaterialYou }.build()
        DynamicColors.applyToActivitiesIfAvailable(this, dynamicColorsOptions)
    }
}<|MERGE_RESOLUTION|>--- conflicted
+++ resolved
@@ -33,7 +33,7 @@
 
         val context : Context get() = instance.applicationContext
 
-<<<<<<< HEAD
+
         const val NAV_TYPE_THREE_BUTTON = 0
         const val NAV_TYPE_TWO_BUTTON = 1
         const val NAV_TYPE_GESTURE = 2
@@ -80,12 +80,12 @@
             } else {
                 NAV_TYPE_THREE_BUTTON // Fallback to default
             }
-=======
+        }
+
         fun setTheme(newValue: Boolean) {
             val dynamicColorsOptions = DynamicColorsOptions.Builder().setPrecondition { _, _ -> newValue }.build()
             DynamicColors.applyToActivitiesIfAvailable(instance, dynamicColorsOptions)
             if (newValue == false) { instance.setTheme(R.style.AppTheme) }
->>>>>>> 3d9df8b8
         }
     }
 
